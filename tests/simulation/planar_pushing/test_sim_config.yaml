dynamics_config:
  _target_: planning_through_contact.planning.planar.planar_plan_config.SliderPusherSystemConfig
  pusher_radius: 0.015
  friction_coeff_table_slider: 0.5
  friction_coeff_slider_pusher: 0.1
  grav_acc: 9.81
  integration_constant: 0.3
  force_scale: 0.01
slider_type: 'box'
arbitrary_shape_pickle_path: null
<<<<<<< HEAD
arbitrary_shape_visual_mesh_path: null # "hammer/rotated_hammer.obj" # Can be null (collision mesh will be used)
=======
arbitrary_shape_rgba: [0.0, 0.0, 0.0, 1.0]
arbitrary_shape_visual_mesh_path: null # Can be null (collision mesh will be used)
>>>>>>> 8fdf307b
physical_properties: # Slider physical properties
  _target_: planning_through_contact.tools.utils.PhysicalProperties
  mass: 0.1
  inertia: [[1e-5, 0.0, 0.0], [0.0, 1e-5, 0.0], [0.0, 0.0, 1e-5]]
<<<<<<< HEAD
  center_of_mass: null # [0.0, 0.0, 0.0] # Use null for uniform density
=======
  center_of_mass: null # [0.0, 0.0, 0.0] # Use null for uniform densit7y
>>>>>>> 8fdf307b
  is_compliant: true
  hydroelastic_modulus: 1.0e6
  # NOTE: These friction coefficients are used for sim while the ones in `dynamic_config` are used for planning!
  mu_dynamic: 0.5
  mu_static: 0.5
  mesh_resolution_hint: 0.01
contact_model: ContactModel.kHydroelastic
visualize_desired: true
slider_goal_pose:
  _target_: planning_through_contact.geometry.planar.planar_pose.PlanarPose
  x: 0.5
  y: 0.0
  theta: 0.0
pusher_start_pose:
  _target_: planning_through_contact.geometry.planar.planar_pose.PlanarPose
  x: 0.5
  y: 0.25
  theta: 0.0
time_step: 0.001
closed_loop: false # MPC flag
draw_frames: true
use_realtime: false
delay_before_execution: 5.0
save_plots: false
diffusion_policy_config:
  _target_: planning_through_contact.simulation.controllers.diffusion_policy_source.DiffusionPolicyConfig
  checkpoint: 'checkpoint'
  initial_pusher_pose: ${pusher_start_pose}
  target_slider_pose: ${slider_goal_pose}
  diffusion_policy_path: 'path'
  freq: 10.0
  delay: ${delay_before_execution}
  debug: false
  device: 'cuda:0'
  cfg_overrides:
    n_action_steps: 8
use_hardware: false
pusher_z_offset: 0.03
camera_configs: null
camera_randomization: false
domain_randomization: false
log_dir: 'diffusion_policy_logs'
multi_run_config:
  _target_: planning_through_contact.simulation.planar_pushing.planar_pushing_sim_config.MultiRunConfig
  num_runs: 1
  max_attempt_duration: 100
  seed: 163
  slider_type: ${slider_type}
  arbitrary_shape_pickle_path: ${arbitrary_shape_pickle_path}
  pusher_start_pose: ${pusher_start_pose}
  slider_goal_pose: ${slider_goal_pose}
  workspace_width: 0.5
  workspace_height: 0.5
<<<<<<< HEAD
  trans_tol: 0.02
  rot_tol: 5 # degrees
  evaluate_final_pusher_position: true
  evaluate_final_slider_rotation: true
  slider_physical_properties: ${physical_properties}

=======
  arbitrary_shape_pickle_path: ${arbitrary_shape_pickle_path}
domain_randomization_color_range: 0.0
>>>>>>> 8fdf307b
## Robot specific configs
# sim_config
scene_directive_name: 'planar_pushing_iiwa_plant_hydroelastic.yaml'
default_joint_positions: [0.41, 0.88, -0.65, -1.45, 0.59, 1.01, 2.76]

# position controller / robot station
robot_station:
  # _target_: planning_through_contact.simulation.controllers.iiwa_hardware_station.IiwaHardwareStation
  _target_: planning_through_contact.simulation.controllers.cylinder_actuated_station.CylinderActuatedStation
  sim_config: null  # override in hydra.utils.instantiate
  meshcat: null     # override in hydra.utils.instantiate

## Data Collection Config
data_collection_config:
  _target_: planning_through_contact.simulation.environments.data_collection_table_environment.DataCollectionConfig
  generate_plans: true
  render_plans: true
  convert_to_zarr: true
  convert_to_zarr_reduce: false # Supercloud flag to perform "reduce" step
  plans_dir: 'tests/scripts/diffusion_policy/plans'
  # rendered_plans_dir: 'trajectories_rendered/test'
  rendered_plans_dir: 'tests/scripts/diffusion_policy/rendered_plans'
  zarr_path: 'tests/scripts/diffusion_policy/rendered_plans/data.zarr'
  policy_freq: 10.0
  state_chunk_length: 1024
  action_chunk_length: 2048
  target_chunk_length: 1024
  image_chunk_length: 128
  image_width: 96
  image_height: 96
  # image_widht: 320
  # image_height: 240
  plan_config:
    _target_: planning_through_contact.simulation.environments.data_collection_table_environment.PlanConfig
    slider_type: ${slider_type}
    arbitrary_shape_pickle_path: ${arbitrary_shape_pickle_path}
    pusher_radius: 0.015
    contact_lam_min: 0.2
    contact_lam_max: 0.8
    distance_to_object: 0.25
    width: 0.35
    height: 0.5
    center:
      - ${slider_goal_pose.x}
      - ${slider_goal_pose.y}
    buffer: 0.0
    seed: 0
    num_plans: 1
    pusher_start_pose: ${pusher_start_pose}
    slider_goal_pose: ${slider_goal_pose}
    limit_rotations: false
    noise_final_pose: true
    num_unique_plans: 1
    sort_plans: true
  ## Supercloud
  LLSUB_RANK: null
  LLSUB_SIZE: null<|MERGE_RESOLUTION|>--- conflicted
+++ resolved
@@ -8,21 +8,13 @@
   force_scale: 0.01
 slider_type: 'box'
 arbitrary_shape_pickle_path: null
-<<<<<<< HEAD
-arbitrary_shape_visual_mesh_path: null # "hammer/rotated_hammer.obj" # Can be null (collision mesh will be used)
-=======
 arbitrary_shape_rgba: [0.0, 0.0, 0.0, 1.0]
 arbitrary_shape_visual_mesh_path: null # Can be null (collision mesh will be used)
->>>>>>> 8fdf307b
 physical_properties: # Slider physical properties
   _target_: planning_through_contact.tools.utils.PhysicalProperties
   mass: 0.1
   inertia: [[1e-5, 0.0, 0.0], [0.0, 1e-5, 0.0], [0.0, 0.0, 1e-5]]
-<<<<<<< HEAD
-  center_of_mass: null # [0.0, 0.0, 0.0] # Use null for uniform density
-=======
   center_of_mass: null # [0.0, 0.0, 0.0] # Use null for uniform densit7y
->>>>>>> 8fdf307b
   is_compliant: true
   hydroelastic_modulus: 1.0e6
   # NOTE: These friction coefficients are used for sim while the ones in `dynamic_config` are used for planning!
@@ -76,17 +68,8 @@
   slider_goal_pose: ${slider_goal_pose}
   workspace_width: 0.5
   workspace_height: 0.5
-<<<<<<< HEAD
-  trans_tol: 0.02
-  rot_tol: 5 # degrees
-  evaluate_final_pusher_position: true
-  evaluate_final_slider_rotation: true
-  slider_physical_properties: ${physical_properties}
-
-=======
   arbitrary_shape_pickle_path: ${arbitrary_shape_pickle_path}
 domain_randomization_color_range: 0.0
->>>>>>> 8fdf307b
 ## Robot specific configs
 # sim_config
 scene_directive_name: 'planar_pushing_iiwa_plant_hydroelastic.yaml'
