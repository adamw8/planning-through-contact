from typing import List, Optional
import numpy as np
from manipulation.scenarios import AddMultibodyTriad
from pydrake.all import (
    Context,
    Diagram,
    DiagramBuilder,
    MultibodyPlant,
    MultibodyPositionToGeometryPose,
    SceneGraph,
    StartMeshcat,
    MeshcatVisualizer,
    ModelInstanceIndex,
    GeometryInstance,
    RigidBody as DrakeRigidBody,
    Box as DrakeBox,
    Cylinder as DrakeCylinder,
    GeometryInstance,
    MakePhongIllustrationProperties,
    Rgba,
    RigidTransform,
    RollPitchYaw,
    Meshcat,
)
from planning_through_contact.geometry.planar.planar_pose import PlanarPose
from planning_through_contact.simulation.systems.pusher_slider_pose_selector import (
    PusherSliderPoseSelector,
)
from planning_through_contact.simulation.planar_pushing.planar_pushing_sim_config import (
    PlanarPushingSimConfig,
)
from planning_through_contact.simulation.sim_utils import AddSliderAndConfigureContact
from planning_through_contact.simulation.state_estimators.plant_updater import (
    PlantUpdater,
)
from planning_through_contact.visualize.colors import COLORS


class StateEstimator(Diagram):
    """
    The State Estimator is the "internal" model that represents our knowledge of the real world and is not
    simulated. It contains a plant which is updated using a plant updater system. The
    plant itself is not part of the diagram while the updater system is.
    """

    def __init__(
        self,
        sim_config: PlanarPushingSimConfig,
        meshcat: Meshcat,
        robot_model_name: str,
    ):
        super().__init__()
        self._sim_config = sim_config
        self._goal_geometries = []
        self._desired_pusher_geometry = None
        self.meshcat = meshcat
        builder = DiagramBuilder()

        # Create the multibody plant and scene graph
        self._plant = MultibodyPlant(time_step=sim_config.time_step)
        self._plant.set_name("state_estimator_plant")
        self._scene_graph = builder.AddNamedSystem("scene_graph", SceneGraph())
        self._plant.RegisterAsSourceForSceneGraph(self._scene_graph)

        self.slider = AddSliderAndConfigureContact(
            sim_config=sim_config, plant=self._plant, scene_graph=self._scene_graph
        )

        # Add camera
        if sim_config.camera_configs is not None:
            from pydrake.systems.sensors import (
                ApplyCameraConfig
            )
            for camera_config in sim_config.camera_configs:
                ApplyCameraConfig(
                    config=camera_config,
                    builder=builder,
                    plant=self._plant,
                    scene_graph=self._scene_graph,
                )

                builder.ExportOutput(
                    builder.GetSubsystemByName(
                        f"rgbd_sensor_{camera_config.name}"
                    ).color_image_output_port(),
                    f"rgbd_sensor_state_estimator_{camera_config.name}",
                )

        # Add system for updating the plant
        self._plant_updater: PlantUpdater = builder.AddNamedSystem(
            "plant_updater",
            PlantUpdater(
                plant=self._plant,
                robot_model_name=robot_model_name,
                object_model_name=sim_config.slider.name,
            ),
        )

        # Connect the plant to the scene graph
        mbp_position_to_geometry_pose: MultibodyPositionToGeometryPose = (
            builder.AddNamedSystem(
                "mbp_position_to_geometry_pose",
                MultibodyPositionToGeometryPose(self._plant),
            )
        )
        builder.Connect(
            self._plant_updater.get_position_output_port(),
            mbp_position_to_geometry_pose.get_input_port(),
        )
        builder.Connect(
            mbp_position_to_geometry_pose.get_output_port(),
            self._scene_graph.get_source_pose_port(self._plant.get_source_id()),
        )

        # Connect pusher slider planar pose selector
        slider_idx = self._plant.GetBodyByName(sim_config.slider.name).index()
        pusher_idx = self._plant.GetBodyByName("pusher").index()

        self._pusher_slider_pose_selector = builder.AddNamedSystem(
            "SliderPoseSelector", PusherSliderPoseSelector(slider_idx, pusher_idx)
        )
        builder.Connect(
            self._plant_updater.get_body_poses_output_port(),
            self._pusher_slider_pose_selector.GetInputPort("body_poses"),
        )

        # Export planar pose output ports
        builder.ExportOutput(
            self._pusher_slider_pose_selector.GetOutputPort("slider_pose"),
            "slider_pose_estimated",
        )
        builder.ExportOutput(
            self._pusher_slider_pose_selector.GetOutputPort("pusher_pose"),
            "pusher_pose_estimated",
        )

        # Export input ports
        builder.ExportInput(
            self._plant_updater.GetInputPort("robot_state"), "robot_state"
        )
        builder.ExportInput(
            self._plant_updater.GetInputPort("object_position"), "object_position"
        )

        # Export "cheat" ports
        builder.ExportOutput(self._scene_graph.get_query_output_port(), "query_object")
        builder.ExportOutput(
            self._plant_updater.get_state_output_port(), "plant_continuous_state"
        )
        builder.ExportOutput(
            self._plant_updater.get_body_poses_output_port(), "body_poses"
        )
        for i in range(self._plant.num_model_instances()):
            model_instance = ModelInstanceIndex(i)
            model_instance_name = self._plant.GetModelInstanceName(model_instance)
            builder.ExportOutput(
                self._plant_updater.get_state_output_port(model_instance),
                f"{model_instance_name}_state",
            )
<<<<<<< HEAD

        visualizer = MeshcatVisualizer.AddToBuilder(
            builder, self._scene_graph.get_query_output_port(), self.meshcat
        )
        zoom = 1.8
        camera_in_world = [sim_config.slider_goal_pose.x, 
                           (sim_config.slider_goal_pose.y-1)/zoom,
                           1.5/zoom]
        target_in_world = [sim_config.slider_goal_pose.x, sim_config.slider_goal_pose.x, 0]
        self.meshcat.SetCameraPose(camera_in_world, target_in_world)

        if sim_config.visualize_desired:
            assert sim_config.slider_goal_pose is not None
            self._visualize_desired_slider_pose(sim_config.slider_goal_pose)

        if sim_config.draw_frames:
            for frame_name in [
                # "iiwa_link_7",
                # "pusher_base",
                # "t_pusher",
                "pusher_end",
            ]:
                AddMultibodyTriad(
                    self._plant.GetFrameByName(frame_name),
                    self._scene_graph,
                    length=0.1,
                    radius=0.001,
                )
=======
        if self.meshcat and sim_config.visualize_desired:
            visualizer = MeshcatVisualizer.AddToBuilder(
                builder, self._scene_graph.get_query_output_port(), self.meshcat
            )
            self.meshcat.SetTransform(
                path="/Cameras/default",
                matrix=RigidTransform(
                    RollPitchYaw([0.0, 0.0, np.pi / 2]),  # type: ignore
                    np.array([1, 0, 0]),
                ).GetAsMatrix4(),
            )
            assert sim_config.slider_goal_pose is not None
            self._visualize_desired_slider_pose(sim_config.slider_goal_pose)

            if sim_config.draw_frames:
                print(f"Drawing frames")
                for frame_name in [
                    # "iiwa_link_7",
                    # "pusher_base",
                    # "t_pusher",
                    "pusher_end",
                ]:
                    AddMultibodyTriad(
                        self._plant.GetFrameByName(frame_name),
                        self._scene_graph,
                        length=0.1,
                        radius=0.001,
                    )
>>>>>>> 753bd150

        builder.BuildInto(self)

    def get_plant(self) -> MultibodyPlant:
        return self._plant

    def get_plant_context(self) -> Context:
        return self._plant_updater.get_plant_context()

    def get_scene_graph(self) -> SceneGraph:
        return self._scene_graph

    def _visualize_desired_slider_pose(
        self, desired_planar_pose: PlanarPose, time_in_recording: float = 0.0
    ) -> None:
        shapes = self.get_slider_shapes()
        poses = self.get_slider_shape_poses()

        heights = [shape.height() for shape in shapes]
        min_height = min(heights)
        desired_pose = desired_planar_pose.to_pose(
            min_height / 2, z_axis_is_positive=True
        )
        if len(self._goal_geometries) == 0:
            source_id = self._scene_graph.RegisterSource()
            BOX_COLOR = COLORS["emeraldgreen"]
            DESIRED_POSE_ALPHA = 0.4
            for idx, (shape, pose) in enumerate(zip(shapes, poses)):
                geom_instance = GeometryInstance(
                    desired_pose.multiply(pose),
                    shape,
                    f"shape_{idx}",
                )
                curr_shape_geometry_id = self._scene_graph.RegisterAnchoredGeometry(
                    source_id,
                    geom_instance,
                )
                self._scene_graph.AssignRole(
                    source_id,
                    curr_shape_geometry_id,
                    MakePhongIllustrationProperties(
                        BOX_COLOR.diffuse(DESIRED_POSE_ALPHA)
                    ),
                )
                geom_name = f"goal_shape_{idx}"
                self._goal_geometries.append(geom_name)
                self.meshcat.SetObject(
                    geom_name, shape, rgba=Rgba(*BOX_COLOR.diffuse(DESIRED_POSE_ALPHA))
                )
        else:
            for pose, geom_name in zip(poses, self._goal_geometries):
                self.meshcat.SetTransform(
                    geom_name, desired_pose.multiply(pose), time_in_recording
                )

    def _visualize_desired_pusher_pose(
        self, desired_planar_pose: PlanarPose, time_in_recording: float = 0.0
    ) -> None:
        shape = self.get_pusher_shape()
        shape = DrakeCylinder(shape.radius(), self._sim_config.pusher_z_offset)
        # height = 0.1 # height for the actuated cylinder robot
        height = shape.length() / 2
        # height = self._sim_config.pusher_z_offset +( shape.length())/2 # height for iiwa
        pose = self.get_pusher_shape_pose()
        desired_pose = desired_planar_pose.to_pose(height, z_axis_is_positive=True)
        if self._desired_pusher_geometry is None:
            source_id = self._scene_graph.RegisterSource()
            BOX_COLOR = COLORS["emeraldgreen"]
            DESIRED_POSE_ALPHA = 0.4
            geom_name = f"desired_pusher"
            geom_instance = GeometryInstance(
                desired_pose,  # desired_pose.multiply(pose),
                shape,
                geom_name,
            )
            curr_shape_geometry_id = self._scene_graph.RegisterAnchoredGeometry(
                source_id,
                geom_instance,
            )
            self._scene_graph.AssignRole(
                source_id,
                curr_shape_geometry_id,
                MakePhongIllustrationProperties(BOX_COLOR.diffuse(DESIRED_POSE_ALPHA)),
            )

            self._desired_pusher_geometry = geom_name
            self.meshcat.SetObject(
                geom_name, shape, rgba=Rgba(*BOX_COLOR.diffuse(DESIRED_POSE_ALPHA))
            )
        else:
            self.meshcat.SetTransform(
                self._desired_pusher_geometry,
                desired_pose,  # desired_pose.multiply(pose),
                time_in_recording,
            )

    def get_slider_min_height(self) -> float:
        shapes = self.get_slider_shapes()
        heights = [shape.height() for shape in shapes]
        min_height = min(heights)
        return min_height

    def get_slider_body(self) -> DrakeRigidBody:
        slider_body = self._plant.GetUniqueFreeBaseBodyOrThrow(self.slider)
        return slider_body

    def get_slider_shapes(self) -> List[DrakeBox]:
        slider_body = self.get_slider_body()
        collision_geometries_ids = self._plant.GetCollisionGeometriesForBody(
            slider_body
        )

        inspector = self._scene_graph.model_inspector()
        shapes = [inspector.GetShape(id) for id in collision_geometries_ids]

        # for now we only support Box shapes
        assert all([isinstance(shape, DrakeBox) for shape in shapes])

        return shapes

    def get_slider_shape_poses(self) -> List[DrakeBox]:
        slider_body = self.get_slider_body()
        collision_geometries_ids = self._plant.GetCollisionGeometriesForBody(
            slider_body
        )

        inspector = self._scene_graph.model_inspector()
        poses = [inspector.GetPoseInFrame(id) for id in collision_geometries_ids]

        return poses

    def get_pusher_shape(self) -> DrakeCylinder:
        pusher_body = self._plant.GetBodyByName("pusher")
        collision_geometries_ids = self._plant.GetCollisionGeometriesForBody(
            pusher_body
        )

        inspector = self._scene_graph.model_inspector()
        shapes = [inspector.GetShape(id) for id in collision_geometries_ids]

        # for now we only support Cylinder shapes
        assert all([isinstance(shape, DrakeCylinder) for shape in shapes])
        assert len(shapes) == 1, "Pusher should only have one shape"

        return shapes[0]

    def get_pusher_shape_pose(self) -> RigidTransform:
        pusher_body = self._plant.GetBodyByName("pusher")
        collision_geometries_ids = self._plant.GetCollisionGeometriesForBody(
            pusher_body
        )

        inspector = self._scene_graph.model_inspector()
        pose = inspector.GetPoseInFrame(collision_geometries_ids[0])

        return pose<|MERGE_RESOLUTION|>--- conflicted
+++ resolved
@@ -157,47 +157,19 @@
                 self._plant_updater.get_state_output_port(model_instance),
                 f"{model_instance_name}_state",
             )
-<<<<<<< HEAD
-
-        visualizer = MeshcatVisualizer.AddToBuilder(
-            builder, self._scene_graph.get_query_output_port(), self.meshcat
-        )
-        zoom = 1.8
-        camera_in_world = [sim_config.slider_goal_pose.x, 
-                           (sim_config.slider_goal_pose.y-1)/zoom,
-                           1.5/zoom]
-        target_in_world = [sim_config.slider_goal_pose.x, sim_config.slider_goal_pose.x, 0]
-        self.meshcat.SetCameraPose(camera_in_world, target_in_world)
-
-        if sim_config.visualize_desired:
-            assert sim_config.slider_goal_pose is not None
-            self._visualize_desired_slider_pose(sim_config.slider_goal_pose)
-
-        if sim_config.draw_frames:
-            for frame_name in [
-                # "iiwa_link_7",
-                # "pusher_base",
-                # "t_pusher",
-                "pusher_end",
-            ]:
-                AddMultibodyTriad(
-                    self._plant.GetFrameByName(frame_name),
-                    self._scene_graph,
-                    length=0.1,
-                    radius=0.001,
-                )
-=======
         if self.meshcat and sim_config.visualize_desired:
             visualizer = MeshcatVisualizer.AddToBuilder(
                 builder, self._scene_graph.get_query_output_port(), self.meshcat
             )
-            self.meshcat.SetTransform(
-                path="/Cameras/default",
-                matrix=RigidTransform(
-                    RollPitchYaw([0.0, 0.0, np.pi / 2]),  # type: ignore
-                    np.array([1, 0, 0]),
-                ).GetAsMatrix4(),
-            )
+
+            # Set up meshcat camera view
+            zoom = 1.8
+            camera_in_world = [sim_config.slider_goal_pose.x, 
+                            (sim_config.slider_goal_pose.y-1)/zoom,
+                            1.5/zoom]
+            target_in_world = [sim_config.slider_goal_pose.x, sim_config.slider_goal_pose.x, 0]
+            self.meshcat.SetCameraPose(camera_in_world, target_in_world)
+
             assert sim_config.slider_goal_pose is not None
             self._visualize_desired_slider_pose(sim_config.slider_goal_pose)
 
@@ -215,7 +187,6 @@
                         length=0.1,
                         radius=0.001,
                     )
->>>>>>> 753bd150
 
         builder.BuildInto(self)
 
